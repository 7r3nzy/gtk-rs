--- conflicted
+++ resolved
@@ -17,46 +17,8 @@
 [lib]
 name = "gtk"
 
-<<<<<<< HEAD
 [[bin]]
 name = "test"
-
-[features]
-gtk_3_4 = []
-gtk_3_6 = []
-gtk_3_8 = []
-gtk_3_10 = ["cairo-rs/cairo_1_12"]
-gtk_3_12 = ["gtk_3_10"]
-gtk_3_14 = ["gtk_3_12"]
-
-[dependencies.gdk-sys]
-git = "https://github.com/rust-gnome/gdk"
-
-[dependencies.gdk]
-git = "https://github.com/rust-gnome/gdk"
-
-[dependencies.glib-sys]
-git = "https://github.com/rust-gnome/glib"
-
-[dependencies.glib]
-git = "https://github.com/rust-gnome/glib"
-
-[dependencies.pango-sys]
-git = "https://github.com/rust-gnome/pango"
-
-[dependencies.pango]
-git = "https://github.com/rust-gnome/pango"
-
-[dependencies.cairo-sys-rs]
-git = "https://github.com/rust-gnome/cairo"
-
-[dependencies.cairo-rs]
-git = "https://github.com/rust-gnome/cairo"
-
-=======
->>>>>>> c94d58e9
-[dependencies.gtk-sys]
-path = "gtk-sys"
 
 [dependencies]
 cairo-rs = { git = "https://github.com/rust-gnome/cairo" }
@@ -68,6 +30,7 @@
 glib = { git = "https://github.com/rust-gnome/glib" }
 glib-sys = { git = "https://github.com/rust-gnome/sys" }
 gobject-sys = { git = "https://github.com/rust-gnome/sys" }
+gtk-sys = { git = "https://github.com/rust-gnome/sys" }
 libc = "0.1"
 pango = { git = "https://github.com/rust-gnome/pango" }
 pango-sys = { git = "https://github.com/rust-gnome/sys" }