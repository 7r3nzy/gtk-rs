--- conflicted
+++ resolved
@@ -54,10 +54,6 @@
 
 build_script:
   - rustc -V
-<<<<<<< HEAD
-=======
-  - bash -c "./git_deps.sh cairo glib gdk gtk pango sys"
->>>>>>> c45a165a
   - "echo Features: %FEATURES%"
   - cargo build --features "%FEATURES%"
 
